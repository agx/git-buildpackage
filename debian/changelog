--- conflicted
+++ resolved
@@ -1,10 +1,3 @@
-<<<<<<< HEAD
-git-buildpackage (0.4.5~bpo.1) etch-backports; urgency=low
-
-  * etch backport 
-
- -- Guido Guenther <agx@sigxcpu.org>  Sat, 03 Nov 2007 20:27:00 +0100
-=======
 git-buildpackage (0.4.9) unstable; urgency=low
 
   * fix "gpb gets confused by color enabled on branches..." - thanks to
@@ -36,7 +29,12 @@
   * add .gitignore 
 
  -- Guido Guenther <agx@sigxcpu.org>  Sun, 04 Nov 2007 16:20:36 +0100
->>>>>>> 87a4c86a
+
+git-buildpackage (0.4.5~bpo.1) etch-backports; urgency=low
+
+  * etch backport 
+
+ -- Guido Guenther <agx@sigxcpu.org>  Sat, 03 Nov 2007 20:27:00 +0100
 
 git-buildpackage (0.4.5) unstable; urgency=low
 
